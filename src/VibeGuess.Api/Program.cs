--- conflicted
+++ resolved
@@ -40,17 +40,12 @@
     });
 });
 
-<<<<<<< HEAD
-// CORS
-=======
 // Enhanced CORS configuration for React development and SignalR
->>>>>>> d107e525
 builder.Services.AddCors(options =>
 {
     options.AddPolicy("ReactDevelopment", policy =>
     {
         policy.WithOrigins(
-<<<<<<< HEAD
                 "http://localhost:3000",
                 "http://localhost:5173",
                 "http://127.0.0.1:5173",
@@ -58,36 +53,29 @@
                 "https://localhost:5173",
                 "http://127.0.0.1:8080",
                 "https://vibeguess.on-forge.com")
-=======
-                "http://localhost:3000",     // Create React App default
-                "http://localhost:5173",     // Vite default (your React app)
-                "http://127.0.0.1:5173",     // Alternative localhost
-                "https://localhost:3000",    // HTTPS variants
-                "https://localhost:5173")
               .AllowAnyMethod()
               .AllowAnyHeader()
               .AllowCredentials()  // Required for SignalR
               .SetPreflightMaxAge(TimeSpan.FromHours(1)); // Cache preflight responses
     });
-
+    options.AddPolicy("AllowAll", p => p.SetIsOriginAllowed(_ => true).AllowAnyHeader().AllowAnyMethod().AllowCredentials());
+});
+
+// Forwarded headers for Azure
+builder.Services.Configure<ForwardedHeadersOptions>(opts =>
+{
+    opts.ForwardedHeaders = ForwardedHeaders.XForwardedProto | ForwardedHeaders.XForwardedFor;
+    opts.KnownNetworks.Clear();
+    opts.KnownProxies.Clear();
+});
     // Fallback permissive policy for development environments
     options.AddPolicy("AllowAll", policy =>
     {
         policy.SetIsOriginAllowed(_ => true)
->>>>>>> d107e525
               .AllowAnyMethod()
               .AllowAnyHeader()
               .AllowCredentials(); // Required for SignalR
     });
-    options.AddPolicy("AllowAll", p => p.SetIsOriginAllowed(_ => true).AllowAnyHeader().AllowAnyMethod().AllowCredentials());
-});
-
-// Forwarded headers for Azure
-builder.Services.Configure<ForwardedHeadersOptions>(opts =>
-{
-    opts.ForwardedHeaders = ForwardedHeaders.XForwardedProto | ForwardedHeaders.XForwardedFor;
-    opts.KnownNetworks.Clear();
-    opts.KnownProxies.Clear();
 });
 
 // JWT settings
@@ -171,8 +159,6 @@
 
 // Repositories & Spotify auth
 builder.Services.AddRepositories();
-<<<<<<< HEAD
-=======
 
 // Add Redis distributed cache for live sessions (optional for development)
 var redisConnectionString = builder.Configuration.GetConnectionString("Redis");
@@ -207,7 +193,6 @@
 builder.Services.AddScoped<VibeGuess.Core.Interfaces.ILiveSessionManager, VibeGuess.Infrastructure.Services.LiveSessionManager>();
 
 // Add authentication services
->>>>>>> d107e525
 builder.Services.AddSpotifyAuthentication(builder.Configuration);
 
 var app = builder.Build();
